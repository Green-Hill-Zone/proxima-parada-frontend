// Importação dos componentes do React Bootstrap
import { Container, Row, Col } from 'react-bootstrap';
<<<<<<< HEAD
import './Footer.css'; // Importa os estilos específicos do Footer
=======
import { Link } from 'react-router-dom';
import logo from '../../imgs/logo/logo.svg';

>>>>>>> 8847eba8

// Componente Footer - Rodapé da aplicação
const Footer = () => {
  return (
<<<<<<< HEAD
    // Rodapé com classes CSS personalizadas
    <footer className="footer-container">
      <Container>
        {/* Row centralizada com conteúdo alinhado ao centro */}
        <Row className="footer-content">
          <Col>
            {/* Parágrafo com informações de direitos autorais e link */}
            <p className="footer-text">
              {/* Texto de direitos reservados */}
              &copy; 2025 Próxima Parada. Todos os direitos reservados.
              {/* Separador visual entre o texto e o link */}
              <span className="footer-separator">|</span>
              {/* Link para política de privacidade com estilo personalizado */}
              <a 
                href="/politica-privacidade"  // URL da página de política de privacidade
                className="footer-link"        // Classe CSS personalizada (laranja com hover branco)
              >
                Política de Privacidade
              </a>
            </p>
=======
    <footer className="custom-navbar text-light py-5 mt-5">
      <Container>
        <Row className="mb-4">
          <Col md={4}>
            <img src={logo} alt="Logo" />
            <p>Sua agência de viagens de confiança.</p>
          </Col>

          <Col md={4}>
            <h6 className="text-uppercase fw-bold">Links Rápidos</h6>
            <ul className="list-unstyled">
              <li><Link to="/hospedagem" className="text-light text-decoration-none">Hospedagem</Link></li>
              <li><Link to="/passagens" className="text-light text-decoration-none">Passagens</Link></li>
              <li><Link to="/aluguel" className="text-light text-decoration-none">Aluguel de carros</Link></li>
              <li><Link to="/passeios" className="text-light text-decoration-none">Passeios e atividades</Link></li>
            </ul>
          </Col>

          <Col md={4}>
            <h6 className="text-uppercase fw-bold">Contato</h6>
            <p className="mb-1">contato@proximaparada.com</p>
            <p className="mb-1">+55 (11) 99999-9999</p>
            <p>Av. Central, 1234 - São Paulo/SP</p>
          </Col>
        </Row>

        <Row>
          <Col className="text-center">
            <hr className="border-light" />
            <p className="mb-0">&copy; 2025 Próxima Parada. Todos os direitos reservados.</p>
>>>>>>> 8847eba8
          </Col>
        </Row>
      </Container>
    </footer>
  );
};

export default Footer;<|MERGE_RESOLUTION|>--- conflicted
+++ resolved
@@ -1,39 +1,15 @@
 // Importação dos componentes do React Bootstrap
 import { Container, Row, Col } from 'react-bootstrap';
-<<<<<<< HEAD
-import './Footer.css'; // Importa os estilos específicos do Footer
-=======
 import { Link } from 'react-router-dom';
 import logo from '../../imgs/logo/logo.svg';
 
->>>>>>> 8847eba8
+import './Footer.css'; // Importa os estilos específicos do Footer
 
 // Componente Footer - Rodapé da aplicação
 const Footer = () => {
   return (
-<<<<<<< HEAD
     // Rodapé com classes CSS personalizadas
     <footer className="footer-container">
-      <Container>
-        {/* Row centralizada com conteúdo alinhado ao centro */}
-        <Row className="footer-content">
-          <Col>
-            {/* Parágrafo com informações de direitos autorais e link */}
-            <p className="footer-text">
-              {/* Texto de direitos reservados */}
-              &copy; 2025 Próxima Parada. Todos os direitos reservados.
-              {/* Separador visual entre o texto e o link */}
-              <span className="footer-separator">|</span>
-              {/* Link para política de privacidade com estilo personalizado */}
-              <a 
-                href="/politica-privacidade"  // URL da página de política de privacidade
-                className="footer-link"        // Classe CSS personalizada (laranja com hover branco)
-              >
-                Política de Privacidade
-              </a>
-            </p>
-=======
-    <footer className="custom-navbar text-light py-5 mt-5">
       <Container>
         <Row className="mb-4">
           <Col md={4}>
@@ -62,8 +38,25 @@
         <Row>
           <Col className="text-center">
             <hr className="border-light" />
-            <p className="mb-0">&copy; 2025 Próxima Parada. Todos os direitos reservados.</p>
->>>>>>> 8847eba8
+            {/* Row centralizada com conteúdo alinhado ao centro */}
+            <Row className="footer-content">
+              <Col>
+                {/* Parágrafo com informações de direitos autorais e link */}
+                <p className="footer-text">
+                  {/* Texto de direitos reservados */}
+                  &copy; 2025 Próxima Parada. Todos os direitos reservados.
+                  {/* Separador visual entre o texto e o link */}
+                  <span className="footer-separator">|</span>
+                  {/* Link para política de privacidade com estilo personalizado */}
+                  <a 
+                    href="/politica-privacidade"  // URL da página de política de privacidade
+                    className="footer-link"        // Classe CSS personalizada (laranja com hover branco)
+                  >
+                    Política de Privacidade
+                  </a>
+                </p>
+              </Col>
+            </Row>
           </Col>
         </Row>
       </Container>
