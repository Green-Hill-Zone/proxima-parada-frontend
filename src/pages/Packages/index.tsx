--- conflicted
+++ resolved
@@ -5,12 +5,9 @@
 import PackageCard from './components/PackageCard';
 import { getTravelPackages, searchTravelPackages } from '../../services/TravelPackageService';
 import { type TravelPackageListItem } from '../../Entities/TravelPackage';
-<<<<<<< HEAD
+import { usePageTitle, PAGE_TITLES } from '../../hooks';
 import { normalizeText } from '../../utils/textUtils';
 import './Packages.css';
-=======
-import { usePageTitle, PAGE_TITLES } from '../../hooks';
->>>>>>> 96b4afc5
 
 const Packages = () => {
   // Define o título da página
