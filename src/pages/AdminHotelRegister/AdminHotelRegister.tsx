--- conflicted
+++ resolved
@@ -2,13 +2,10 @@
 import React, { useEffect, useState } from "react";
 import { Alert, Button, Container, Form, Spinner } from 'react-bootstrap';
 import { useNavigate } from 'react-router-dom';
-<<<<<<< HEAD
-import { usePageTitle, PAGE_TITLES } from '../../hooks';
-=======
 import { createAccommodation, type AccommodationCreateRequest } from "../../services/AccommodationService";
 import { getAllDestinations, type Destination } from "../../services/DestinationService";
 import { getAllRoomTypes, type RoomType } from "../../services/RoomTypeService";
->>>>>>> 19e69745
+import { usePageTitle, PAGE_TITLES } from '../../hooks';
 import HotelForm from "../Admin/components/HotelForm";
 import ImageUpload from "../Admin/components/ImageUpload";
 
