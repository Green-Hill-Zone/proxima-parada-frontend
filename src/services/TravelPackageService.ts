--- conflicted
+++ resolved
@@ -7,11 +7,7 @@
 } from '../Entities/TravelPackage';
 
 const api = axios.create({
-<<<<<<< HEAD
-  baseURL: 'https://localhost:7102/api', // Backend .NET API
-=======
   baseURL: import.meta.env.VITE_API_BASE_URL || 'https://localhost:7102' || 'http://localhost:5079/api', // Backend .NET API
->>>>>>> b648f01b
 });
 
 // Adapter para mapear dados do backend para o frontend
