import 'bootstrap/dist/css/bootstrap.min.css';
import { Route, BrowserRouter as Router, Routes } from 'react-router-dom';
import './App.css';
import { Footer, Header, ProtectedRoute } from './components';
import { AuthProvider } from './contexts/AuthContext';
import Dashboard from './pages/Dashboard';
import Home from './pages/Home';
import Login from './pages/Login';
<<<<<<< HEAD
import Payment from './pages/Payment';
import './App.css';

function App() {
  return (
    <Router>
      <Routes>
        <Route path="/" element={<Home />} />
        <Route path="/login" element={<Login />} />
        <Route path="/payment" element={<Payment />} />
      </Routes>
    </Router>
=======
import MyTravels from './pages/MyTravels';
import Profile from './pages/Profile';

function App() {
  return (
    <AuthProvider>
      <Router>
        <Header />
        <Routes>
          <Route path="/" element={<Home />} />
          <Route path="/login" element={<Login />} />
          <Route
            path="/dashboard"
            element={
              <ProtectedRoute>
                <Dashboard />
              </ProtectedRoute>
            }
          />
          <Route
            path="/profile"
            element={
              <ProtectedRoute>
                <Profile />
              </ProtectedRoute>
            }
          />
          <Route
            path="/my-travels"
            element={
              <ProtectedRoute>
                <MyTravels />
              </ProtectedRoute>
            }
          />
        </Routes>
        <Footer />
      </Router>
    </AuthProvider>
>>>>>>> 194340c2
  )
}

export default App<|MERGE_RESOLUTION|>--- conflicted
+++ resolved
@@ -6,20 +6,7 @@
 import Dashboard from './pages/Dashboard';
 import Home from './pages/Home';
 import Login from './pages/Login';
-<<<<<<< HEAD
 import Payment from './pages/Payment';
-import './App.css';
-
-function App() {
-  return (
-    <Router>
-      <Routes>
-        <Route path="/" element={<Home />} />
-        <Route path="/login" element={<Login />} />
-        <Route path="/payment" element={<Payment />} />
-      </Routes>
-    </Router>
-=======
 import MyTravels from './pages/MyTravels';
 import Profile from './pages/Profile';
 
@@ -59,7 +46,13 @@
         <Footer />
       </Router>
     </AuthProvider>
->>>>>>> 194340c2
+    <Router>
+      <Routes>
+        <Route path="/" element={<Home />} />
+        <Route path="/login" element={<Login />} />
+        <Route path="/payment" element={<Payment />} />
+      </Routes>
+    </Router>
   )
 }
 
