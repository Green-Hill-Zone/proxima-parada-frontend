--- conflicted
+++ resolved
@@ -1,11 +1,6 @@
 // Importações necessárias do React Bootstrap e React Router
 import { Navbar, Nav, Container, NavDropdown } from 'react-bootstrap';
 import { Link } from 'react-router-dom';
-<<<<<<< HEAD
-import { useAuth } from '../../hooks/useAuth';
-import logotipo from '../../assets/logotipo.png'; // Importa a imagem do logotipo
-import './Header.css'; // Importa os estilos específicos do Header
-=======
 import '../../styles/header/header.css';
 import logo from '../../imgs/logo/logo.svg';
 import iconHosp from '../../imgs/icons-menu/icon-hosp.svg';
@@ -13,7 +8,9 @@
 import iconCar from '../../imgs/icons-menu/icon-car.svg';
 import iconPasseio from '../../imgs/icons-menu/icon-passeio.svg';
 
->>>>>>> 8847eba8
+import { useAuth } from '../../hooks/useAuth';
+import logotipo from '../../assets/logotipo.png'; // Importa a imagem do logotipo
+import './Header.css'; // Importa os estilos específicos do Header
 
 // Componente Header - Cabeçalho da aplicação
 const Header = () => {
@@ -24,10 +21,13 @@
   };
 
   return (
-<<<<<<< HEAD
     // Navbar com fundo azul personalizado, expansível em telas grandes
-    <Navbar expand="lg" className="header-navbar">
+        <Navbar expand="lg" className="header-navbar">
       <Container>
+        <Navbar.Brand as={Link} to="/">
+          <img src={logo} alt="Logo" />
+        </Navbar.Brand>
+        <Navbar.Toggle aria-controls="basic-navbar-nav" />
         {/* Logo da marca - clicável para voltar à página inicial */}
         <Navbar.Brand as={Link} to="/">
           <img 
@@ -41,42 +41,6 @@
         <Navbar.Toggle aria-controls="basic-navbar-nav" className="header-toggler" />
         
         {/* Menu de navegação que se expande/contrai */}
-        <Navbar.Collapse id="basic-navbar-nav">
-          {/* Links de navegação alinhados à direita */}
-          <Nav className="header-nav">
-            {/* Link para a página inicial */}
-            <Nav.Link as={Link} to="/" className="header-nav-link">Home</Nav.Link>
-            
-            {/* Mostra diferentes opções baseado no status de autenticação */}
-            {user ? (
-              // Menu dropdown para usuários logados
-              <NavDropdown 
-                title={`Olá, ${user.name}`} 
-                id="user-dropdown"
-                className="header-nav-link"
-              >
-                <NavDropdown.Item as={Link} to="/dashboard">
-                  Minhas Viagens
-                </NavDropdown.Item>
-                <NavDropdown.Item as={Link} to="/profile">
-                  Perfil
-                </NavDropdown.Item>
-                <NavDropdown.Divider />
-                <NavDropdown.Item onClick={handleLogout}>
-                  Sair
-                </NavDropdown.Item>
-              </NavDropdown>
-            ) : (
-              // Link para login quando usuário não está logado
-              <Nav.Link as={Link} to="/login" className="header-nav-link">Login</Nav.Link>
-            )}
-=======
-    <Navbar className="custom-navbar mb-0" expand="lg">
-      <Container>
-        <Navbar.Brand as={Link} to="/">
-          <img src={logo} alt="Logo" />
-        </Navbar.Brand>
-        <Navbar.Toggle aria-controls="basic-navbar-nav" />
         <Navbar.Collapse id="basic-navbar-nav">
           <Nav className="me-auto">
             <Nav.Link as={Link} to="/hospedagem">
@@ -95,7 +59,35 @@
           <Nav className="ms-auto">
             <Nav.Link as={Link} to="/cadastro">Cadastre-se</Nav.Link>
             <Nav.Link as={Link} to="/login" className="btn btn-warning rounded-pill btn-login">Login</Nav.Link>
->>>>>>> 8847eba8
+            {/* Links de navegação alinhados à direita */}
+            <Nav className="header-nav">
+              {/* Link para a página inicial */}
+              <Nav.Link as={Link} to="/" className="header-nav-link">Home</Nav.Link>
+              
+              {/* Mostra diferentes opções baseado no status de autenticação */}
+              {user ? (
+                // Menu dropdown para usuários logados
+                <NavDropdown 
+                  title={`Olá, ${user.name}`} 
+                  id="user-dropdown"
+                  className="header-nav-link"
+                >
+                  <NavDropdown.Item as={Link} to="/dashboard">
+                    Minhas Viagens
+                  </NavDropdown.Item>
+                  <NavDropdown.Item as={Link} to="/profile">
+                    Perfil
+                  </NavDropdown.Item>
+                  <NavDropdown.Divider />
+                  <NavDropdown.Item onClick={handleLogout}>
+                    Sair
+                  </NavDropdown.Item>
+                </NavDropdown>
+              ) : (
+                // Link para login quando usuário não está logado
+                <Nav.Link as={Link} to="/login" className="header-nav-link">Login</Nav.Link>
+              )}
+            </Nav>
           </Nav>
         </Navbar.Collapse>
       </Container>
