<<<<<<< HEAD
import { Col, Container, Row } from 'react-bootstrap';
import { Footer } from '../../components';
import { mockTravelPackages } from '../../data/mockData';
import { HeroSection, TravelCard } from './components';
=======
import { Container, Row, Col } from 'react-bootstrap';
import { Header, Footer } from '../../components';
import { HeroSection,  } from './components';
import { mockTravelPackages } from '../../data/mockData';
import TravelCarousel from './components/TravelCard/TravelCarousel.tsx';

import imgBg from '../../imgs/img-home/img-bg.png';
import '../../styles/home/heroSection.css';
import SearchSection from './components/SearchSection/SearchSection.tsx';
>>>>>>> 0e86ed54

const Home = () => {
  const handleViewDetails = (packageId: string) => {
    console.log('Ver detalhes do pacote:', packageId);
  };

  return (
    <>
      <main>
        <HeroSection
          imgSrc={imgBg}
          title={`Descubra o mundo,\ndescubra a si mesmo`}
          subtitle="Encontre os melhores pacotes de viagem para sua próxima aventura"
        />
        <SearchSection></SearchSection>

        <Container className="py-5">
          <Row className="mb-4">
            <Col>
              <h2 className="text-center">Pacotes em Destaque</h2>
            </Col>
          </Row>

          <Row>
            <Col>
              <TravelCarousel
                travelPackages={mockTravelPackages}
                onViewDetails={handleViewDetails}
              />
            </Col>
          </Row>
        </Container>
      </main>
      <Footer />
    </>
  );
};

export default Home;<|MERGE_RESOLUTION|>--- conflicted
+++ resolved
@@ -1,19 +1,12 @@
-<<<<<<< HEAD
 import { Col, Container, Row } from 'react-bootstrap';
 import { Footer } from '../../components';
-import { mockTravelPackages } from '../../data/mockData';
-import { HeroSection, TravelCard } from './components';
-=======
-import { Container, Row, Col } from 'react-bootstrap';
-import { Header, Footer } from '../../components';
-import { HeroSection,  } from './components';
 import { mockTravelPackages } from '../../data/mockData';
 import TravelCarousel from './components/TravelCard/TravelCarousel.tsx';
 
 import imgBg from '../../imgs/img-home/img-bg.png';
 import '../../styles/home/heroSection.css';
+import { HeroSection } from './components';
 import SearchSection from './components/SearchSection/SearchSection.tsx';
->>>>>>> 0e86ed54
 
 const Home = () => {
   const handleViewDetails = (packageId: string) => {
