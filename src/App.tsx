--- conflicted
+++ resolved
@@ -6,35 +6,19 @@
 import Dashboard from './pages/Dashboard';
 import Home from './pages/Home';
 import Login from './pages/Login';
-<<<<<<< HEAD
-import Reservation from './pages/Reservation/Reservation.tsx';
-import { ReservationProvider } from './pages/Reservation/context/ReservationContext.tsx';
-import AdminPackageForm from './pages/Admin/AdminPackageForm';
-import './App.css';
-
-function App() {
-  return (
-    <ReservationProvider>
-      <Router>
-        <Routes>
-          <Route path="/" element={<Home />} />
-          <Route path="/login" element={<Login />} />
-          <Route path="/reserva" element={<Reservation />} />
-          <Route path="/admin/pacotes" element={<AdminPackageForm />} />
-        </Routes>
-      </Router>
-    </ReservationProvider>
-  );
-=======
 import MyPayments from './pages/MyPayments';
 import MyTravels from './pages/MyTravels';
 import Payment from './pages/Payment';
 import Profile from './pages/Profile';
 import UserRegister from './pages/UserRegister/UserRegister';
+import Reservation from './pages/Reservation/Reservation.tsx';
+import { ReservationProvider } from './pages/Reservation/context/ReservationContext.tsx';
+import AdminPackageForm from './pages/Admin/AdminPackageForm';
 
 function App() {
   return (
     <AuthProvider>
+      <ReservationProvider>
       <Router>
         <Header />
         <Routes>
@@ -42,6 +26,8 @@
           <Route path="/login" element={<Login />} />
           <Route path="/register" element={<UserRegister />} />
           <Route path="/payment" element={<Payment />} />
+         <Route path="/reserva" element={<Reservation />} />
+          <Route path="/admin/pacotes" element={<AdminPackageForm />} />
           <Route
             path="/dashboard"
             element={
@@ -77,9 +63,9 @@
         </Routes>
         <Footer />
       </Router>
+      </ReservationProvider>
     </AuthProvider>
   )
->>>>>>> 27f6e560
 }
 
-export default App;+export default App