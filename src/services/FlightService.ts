--- conflicted
+++ resolved
@@ -364,7 +364,53 @@
 };
 
 /**
-<<<<<<< HEAD
+ * Cria um novo voo no sistema
+ * @param flightData - Dados do voo a ser criado
+ * @returns Promise com o voo criado
+ */
+export const createFlight = async (flightData: FlightCreateRequest): Promise<Flight> => {
+  try {
+    console.log('🔄 Criando novo voo:', flightData);
+    
+    // Ajusta o formato dos dados para o esperado pelo backend
+    const backendRequestData = {
+      airlineId: flightData.airlineId,
+      originDestinationId: flightData.originDestinationId,
+      finalDestinationId: flightData.finalDestinationId,
+      flightNumber: flightData.flightNumber,
+      departureDateTime: flightData.departureDateTime,
+      arrivalDateTime: flightData.arrivalDateTime,
+      cabinClass: flightData.cabinClass,
+      seatClass: flightData.seatClass,
+      price: flightData.price,
+      availableSeats: flightData.availableSeats,
+      createdAt: new Date().toISOString()
+    };
+    
+    console.log('📤 Enviando dados para API:', backendRequestData);
+    
+    const response = await axios.post(`${API_BASE_URL}/Flight`, backendRequestData);
+    
+    console.log('📥 Resposta do servidor:', response.data);
+    
+    // Converte o resultado do backend para o formato do frontend
+    const createdFlight = mapBackendFlightToFrontend(response.data);
+    
+    return createdFlight;
+    
+  } catch (error) {
+    console.error('❌ Erro ao criar voo:', error);
+    
+    if (axios.isAxiosError(error)) {
+      const errorMessage = error.response?.data || 'Erro desconhecido do servidor';
+      throw new Error(`Erro ao criar voo: ${errorMessage}`);
+    }
+    
+    throw new Error('Erro de conexão com o servidor');
+  }
+};
+
+/**
  * Busca voos com filtros avançados
  * @param params - Parâmetros de busca
  * @returns Promise com lista de voos filtrados
@@ -525,51 +571,6 @@
   } catch (error) {
     console.error('❌ Erro na busca por texto:', error);
     throw error;
-=======
- * Cria um novo voo no sistema
- * @param flightData - Dados do voo a ser criado
- * @returns Promise com o voo criado
- */
-export const createFlight = async (flightData: FlightCreateRequest): Promise<Flight> => {
-  try {
-    console.log('🔄 Criando novo voo:', flightData);
-    
-    // Ajusta o formato dos dados para o esperado pelo backend
-    const backendRequestData = {
-      airlineId: flightData.airlineId,
-      originDestinationId: flightData.originDestinationId,
-      finalDestinationId: flightData.finalDestinationId,
-      flightNumber: flightData.flightNumber,
-      departureDateTime: flightData.departureDateTime,
-      arrivalDateTime: flightData.arrivalDateTime,
-      cabinClass: flightData.cabinClass,
-      seatClass: flightData.seatClass,
-      price: flightData.price,
-      availableSeats: flightData.availableSeats,
-      createdAt: new Date().toISOString()
-    };
-    
-    console.log('📤 Enviando dados para API:', backendRequestData);
-    
-    const response = await axios.post(`${API_BASE_URL}/Flight`, backendRequestData);
-    
-    console.log('📥 Resposta do servidor:', response.data);
-    
-    // Converte o resultado do backend para o formato do frontend
-    const createdFlight = mapBackendFlightToFrontend(response.data);
-    
-    return createdFlight;
-    
-  } catch (error) {
-    console.error('❌ Erro ao criar voo:', error);
-    
-    if (axios.isAxiosError(error)) {
-      const errorMessage = error.response?.data || 'Erro desconhecido do servidor';
-      throw new Error(`Erro ao criar voo: ${errorMessage}`);
-    }
-    
-    throw new Error('Erro de conexão com o servidor');
->>>>>>> 96b4afc5
   }
 };
 
