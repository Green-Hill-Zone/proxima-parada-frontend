<<<<<<< HEAD
import { Container, Nav, Navbar } from 'react-bootstrap';
=======
// Importações necessárias do React Bootstrap e React Router
import { Container, Nav, Navbar, NavDropdown } from 'react-bootstrap';
>>>>>>> 194340c2
import { Link } from 'react-router-dom';
import iconAviao from '../../imgs/icons-menu/icon-aviao.svg';
import iconCar from '../../imgs/icons-menu/icon-car.svg';
import iconHosp from '../../imgs/icons-menu/icon-hosp.svg';
import iconPasseio from '../../imgs/icons-menu/icon-passeio.svg';
import logo from '../../imgs/logo/logo.svg';
import '../../styles/header/header.css';

import { useAuth } from '../../hooks/useAuth';
import './Header.css'; // Importa os estilos específicos do Header

// Componente Header - Cabeçalho da aplicação
const Header = () => {
  const { user, logout } = useAuth();

  const handleLogout = () => {
    logout();
  };

  return (
    // Navbar com fundo azul personalizado, expansível em telas grandes
    <Navbar expand="lg" className="header-navbar">
      <Container>
        <Navbar.Brand as={Link} to="/">
          <img src={logo} alt="Logo" />
        </Navbar.Brand>
        <Navbar.Toggle aria-controls="basic-navbar-nav" />


        {/* Botão hambúrguer para dispositivos móveis */}
        <Navbar.Toggle aria-controls="basic-navbar-nav" className="header-toggler" />

        {/* Menu de navegação que se expande/contrai */}
        <Navbar.Collapse id="basic-navbar-nav">
          <Nav className="me-auto">
            <Nav.Link as={Link} to="/hospedagem">
              <img src={iconHosp} alt="" className="menu-icon" /> Hospedagem
            </Nav.Link>
            <Nav.Link as={Link} to="/passagens">
              <img src={iconAviao} alt="" className="menu-icon" /> Passagens
            </Nav.Link>
            <Nav.Link as={Link} to="/aluguel">
              <img src={iconCar} alt="" className="menu-icon" /> Aluguel de carros
            </Nav.Link>
            <Nav.Link as={Link} to="/passeios">
              <img src={iconPasseio} alt="" className="menu-icon" /> Passeios e atividades
            </Nav.Link>
          </Nav>
          <Nav className="ms-auto">
<<<<<<< HEAD
            <Nav.Link as={Link} to="/register">Cadastre-se</Nav.Link>
            <Nav.Link as={Link} to="/login" className="btn btn-warning rounded-pill btn-login">Login</Nav.Link>
=======
            {/* Links de navegação alinhados à direita */}
            <Nav className="header-nav">

              {/* Mostra diferentes opções baseado no status de autenticação */}
              {user ? (
                // Menu dropdown para usuários logados
                <NavDropdown
                  title={`Olá, ${user.name}`}
                  id="user-dropdown"
                  className="header-nav-link"
                >
                  <NavDropdown.Item as={Link} to="/dashboard">
                    Minhas Viagens
                  </NavDropdown.Item>
                  <NavDropdown.Item as={Link} to="/profile">
                    Perfil
                  </NavDropdown.Item>
                  <NavDropdown.Divider />
                  <NavDropdown.Item onClick={handleLogout}>
                    Sair
                  </NavDropdown.Item>
                </NavDropdown>
              ) : (
                // Link para login quando usuário não está logado
                <div className="d-flex flex-row mb-3">
                  <Nav.Link as={Link} to="/register" className="header-nav-link">Cadastre-se</Nav.Link>
                  <Nav.Link as={Link} to="/login" className="header-nav-link">Login</Nav.Link>

                </div>
              )}
            </Nav>
>>>>>>> 194340c2
          </Nav>
        </Navbar.Collapse>
      </Container>
    </Navbar>

  );
};

export default Header;<|MERGE_RESOLUTION|>--- conflicted
+++ resolved
@@ -1,9 +1,5 @@
-<<<<<<< HEAD
-import { Container, Nav, Navbar } from 'react-bootstrap';
-=======
 // Importações necessárias do React Bootstrap e React Router
 import { Container, Nav, Navbar, NavDropdown } from 'react-bootstrap';
->>>>>>> 194340c2
 import { Link } from 'react-router-dom';
 import iconAviao from '../../imgs/icons-menu/icon-aviao.svg';
 import iconCar from '../../imgs/icons-menu/icon-car.svg';
@@ -53,10 +49,6 @@
             </Nav.Link>
           </Nav>
           <Nav className="ms-auto">
-<<<<<<< HEAD
-            <Nav.Link as={Link} to="/register">Cadastre-se</Nav.Link>
-            <Nav.Link as={Link} to="/login" className="btn btn-warning rounded-pill btn-login">Login</Nav.Link>
-=======
             {/* Links de navegação alinhados à direita */}
             <Nav className="header-nav">
 
@@ -88,7 +80,6 @@
                 </div>
               )}
             </Nav>
->>>>>>> 194340c2
           </Nav>
         </Navbar.Collapse>
       </Container>
