import 'bootstrap/dist/css/bootstrap.min.css';
import { Container } from 'react-bootstrap';
import { Route, BrowserRouter as Router, Routes } from 'react-router-dom';
import './App.css';
import { Footer, Header, ProtectedRoute } from './components';
<<<<<<< HEAD
import { AuthProvider } from './contexts/AuthContext.tsx';
import AdminRegister from './pages/AdminRegister';
=======
import { AuthProvider } from './contexts/AuthContext';

>>>>>>> a8e8a17c
import Dashboard from './pages/Dashboard';
import Home from './pages/Home';
import Login from './pages/Login';
import MyPayments from './pages/MyPayments';
import MyTravels from './pages/MyTravels';
import Payment from './pages/Payment';
import Profile from './pages/Profile';
import { ReservationProvider } from './pages/Reservation/context/ReservationContext.tsx';
import Reservation from './pages/Reservation/Reservation.tsx';
import AdminPackageForm from './pages/Admin/AdminPackageForm';
import Pacotes from './pages/Pacotes';
import UserRegister from './pages/UserRegister/UserRegister';

function App() {
  return (
    <AuthProvider>
      <Router>
<<<<<<< HEAD
        <Routes>
          {/* Rota administrativa sem Header/Footer */}
          <Route path="/admin-register" element={<AdminRegister />} />
          
          {/* Rotas normais com Header/Footer */}
          <Route path="/*" element={
            <>
              <Header />
              <Routes>
                <Route path="/" element={<Home />} />
                <Route path="/login" element={<Login />} />
                <Route path="/register" element={<UserRegister />} />
                <Route path="/payment" element={<Payment />} />
                <Route
                  path="/dashboard"
                  element={
                    <ProtectedRoute>
                      <Dashboard />
                    </ProtectedRoute>
                  }
                />
                <Route
                  path="/profile"
                  element={
                    <ProtectedRoute>
                      <Profile />
                    </ProtectedRoute>
                  }
                />
                <Route
                  path="/my-travels"
                  element={
                    <ProtectedRoute>
                      <MyTravels />
                    </ProtectedRoute>
                  }
                />
                <Route
                  path="/my-payments"
                  element={
                    <ProtectedRoute>
                      <MyPayments />
                    </ProtectedRoute>
                  }
                />
              </Routes>
              <Footer />
            </>
          } />
        </Routes>
=======
        <Header />
  
        <Container>
          <Routes>
            <Route path="/" element={<Home />} />
            <Route path="/login" element={<Login />} />
            <Route path="/register" element={<UserRegister />} />
            <Route path="/payment" element={<Payment />} />
            <Route path="/admin/packages" element={<AdminPackageForm />} />
            <Route path="/pacotes" element={<Pacotes />} />
            <Route path="/reservation" element={<ReservationProvider> <Reservation /> </ReservationProvider>} />
            <Route path="/dashboard" element={<ProtectedRoute> <Dashboard /> </ProtectedRoute>} />
            <Route path="/profile" element={<ProtectedRoute> <Profile /> </ProtectedRoute>} />
            <Route path="/my-travels" element={<ProtectedRoute> <MyTravels /> </ProtectedRoute>} />
            <Route path="/my-payments" element={<ProtectedRoute> <MyPayments /> </ProtectedRoute>} />
          </Routes>
        </Container>
        <Footer />
>>>>>>> a8e8a17c
      </Router>
    </AuthProvider>
  )
}

export default App<|MERGE_RESOLUTION|>--- conflicted
+++ resolved
@@ -3,84 +3,25 @@
 import { Route, BrowserRouter as Router, Routes } from 'react-router-dom';
 import './App.css';
 import { Footer, Header, ProtectedRoute } from './components';
-<<<<<<< HEAD
-import { AuthProvider } from './contexts/AuthContext.tsx';
-import AdminRegister from './pages/AdminRegister';
-=======
 import { AuthProvider } from './contexts/AuthContext';
-
->>>>>>> a8e8a17c
+import AdminPackageForm from './pages/Admin/AdminPackageForm';
 import Dashboard from './pages/Dashboard';
 import Home from './pages/Home';
 import Login from './pages/Login';
 import MyPayments from './pages/MyPayments';
 import MyTravels from './pages/MyTravels';
+import Pacotes from './pages/Pacotes';
 import Payment from './pages/Payment';
 import Profile from './pages/Profile';
 import { ReservationProvider } from './pages/Reservation/context/ReservationContext.tsx';
 import Reservation from './pages/Reservation/Reservation.tsx';
-import AdminPackageForm from './pages/Admin/AdminPackageForm';
-import Pacotes from './pages/Pacotes';
 import UserRegister from './pages/UserRegister/UserRegister';
 
 function App() {
   return (
     <AuthProvider>
       <Router>
-<<<<<<< HEAD
-        <Routes>
-          {/* Rota administrativa sem Header/Footer */}
-          <Route path="/admin-register" element={<AdminRegister />} />
-          
-          {/* Rotas normais com Header/Footer */}
-          <Route path="/*" element={
-            <>
-              <Header />
-              <Routes>
-                <Route path="/" element={<Home />} />
-                <Route path="/login" element={<Login />} />
-                <Route path="/register" element={<UserRegister />} />
-                <Route path="/payment" element={<Payment />} />
-                <Route
-                  path="/dashboard"
-                  element={
-                    <ProtectedRoute>
-                      <Dashboard />
-                    </ProtectedRoute>
-                  }
-                />
-                <Route
-                  path="/profile"
-                  element={
-                    <ProtectedRoute>
-                      <Profile />
-                    </ProtectedRoute>
-                  }
-                />
-                <Route
-                  path="/my-travels"
-                  element={
-                    <ProtectedRoute>
-                      <MyTravels />
-                    </ProtectedRoute>
-                  }
-                />
-                <Route
-                  path="/my-payments"
-                  element={
-                    <ProtectedRoute>
-                      <MyPayments />
-                    </ProtectedRoute>
-                  }
-                />
-              </Routes>
-              <Footer />
-            </>
-          } />
-        </Routes>
-=======
         <Header />
-  
         <Container>
           <Routes>
             <Route path="/" element={<Home />} />
@@ -97,9 +38,9 @@
           </Routes>
         </Container>
         <Footer />
->>>>>>> a8e8a17c
       </Router>
     </AuthProvider>
+
   )
 }
 
