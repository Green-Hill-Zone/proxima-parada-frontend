import 'bootstrap/dist/css/bootstrap.min.css';
import { Route, BrowserRouter as Router, Routes } from 'react-router-dom';
import './App.css';
import { Footer, Header, ProtectedRoute, AdminRoute } from './components';
import { AuthProvider } from './contexts/AuthContext.tsx';
import AdminDashboard from './pages/AdminDashboard';
import AdminFlights from './pages/AdminFlights';
import AdminHotels from './pages/AdminHotels';
import AdminPackages from './pages/AdminPackages';
import AdminSalesReports from './pages/AdminSalesReports';
import AdminRegister from './pages/AdminRegister/index.ts';
import AdminHotelRegister from './pages/AdminHotelRegister';
import AdminFlightRegister from './pages/AdminFlightRegister';
import AdminPackageRegister from './pages/AdminPackageRegister';
import Dashboard from './pages/Dashboard';
import EmailConfirmation from './pages/EmailConfirmation';
import Flights from './pages/Flights';
import Hotels from './pages/Hotels';
import Home from './pages/Home';
import Login from './pages/Login';
import MyPayments from './pages/MyPayments';
import MyTravels from './pages/MyTravels';
import NovaSenha from './pages/NovaSenha';
import Packages from './pages/Packages';
import Payment from './pages/Payment/Payment';
import PaymentConfirmation from './pages/Payment/PaymentConfirmation';
import Profile from './pages/Profile';
import RecuperarSenha from './pages/RecuperarSenha';
import { ReservationProvider } from './pages/Reservation/context/ReservationContext.tsx';
import Reservation from './pages/Reservation/Reservation.tsx';
// Update the import path and extension if the file exists as TravelerData.tsx
import TravelerData from './pages/TravelerData';
import UserRegister from './pages/UserRegister/UserRegister';

function App() {
  return (
    <AuthProvider>
      <Router>
        <Header/>
          <Routes>
            <Route path="/admin-register" element={<AdminRegister />} />
            <Route path="/" element={<Home />} />
            <Route path="/login" element={<Login />} />
            <Route path="/recuperar-senha" element={<RecuperarSenha />} />
            <Route path="/nova-senha" element={<NovaSenha />} />
            <Route path="/register" element={<UserRegister />} />
<<<<<<< HEAD
            <Route path="/traveler-data" element={<ProtectedRoute><TravelerData /></ProtectedRoute>} />
=======
            <Route path="/confirm-email" element={<EmailConfirmation />} />
>>>>>>> b648f01b
            <Route path="/payment" element={<Payment />} />
            <Route path="/payment/confirmation" element={<PaymentConfirmation />} />
            <Route path="/admin/packages" element={<AdminRoute><AdminPackages /></AdminRoute>} />
            <Route path="/admin/dashboard" element={<AdminRoute><AdminDashboard /></AdminRoute>} />
            <Route path="/admin/hotels" element={<AdminRoute><AdminHotels /></AdminRoute>} />
            <Route path="/admin/hotels/register" element={<AdminRoute><AdminHotelRegister /></AdminRoute>} />
            <Route path="/admin/flights" element={<AdminRoute><AdminFlights /></AdminRoute>} />
            <Route path="/admin/flights/register" element={<AdminRoute><AdminFlightRegister /></AdminRoute>} />
            <Route path="/admin/packages/register" element={<AdminRoute><AdminPackageRegister /></AdminRoute>} />
            <Route path="/admin/sales" element={<AdminRoute><AdminSalesReports /></AdminRoute>} />
            <Route path="/packages" element={<Packages />} />
            <Route path="/flights" element={<Flights />} />
            <Route path="/hotels" element={<Hotels />} />
            <Route path="/reservation" element={<ReservationProvider> <Reservation /> </ReservationProvider>} />
            <Route path="/dashboard" element={<ProtectedRoute><Dashboard /></ProtectedRoute>} />
            <Route path="/profile" element={<ProtectedRoute><Profile /></ProtectedRoute>} />
            <Route path="/my-travels" element={<ProtectedRoute><MyTravels /></ProtectedRoute>} />
            <Route path="/my-payments" element={<ProtectedRoute><MyPayments /></ProtectedRoute>} />
          </Routes>
        <Footer />
      </Router>
    </AuthProvider>

  )
}

export default App<|MERGE_RESOLUTION|>--- conflicted
+++ resolved
@@ -44,11 +44,8 @@
             <Route path="/recuperar-senha" element={<RecuperarSenha />} />
             <Route path="/nova-senha" element={<NovaSenha />} />
             <Route path="/register" element={<UserRegister />} />
-<<<<<<< HEAD
+            <Route path="/confirm-email" element={<EmailConfirmation />} />
             <Route path="/traveler-data" element={<ProtectedRoute><TravelerData /></ProtectedRoute>} />
-=======
-            <Route path="/confirm-email" element={<EmailConfirmation />} />
->>>>>>> b648f01b
             <Route path="/payment" element={<Payment />} />
             <Route path="/payment/confirmation" element={<PaymentConfirmation />} />
             <Route path="/admin/packages" element={<AdminRoute><AdminPackages /></AdminRoute>} />
