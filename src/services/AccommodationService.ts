
/* ===================================================================== */
/* SERVIÇO DE ACOMODAÇÕES - INTEGRAÇÃO COM BACKEND                     */
/* ===================================================================== */
/*
 * Este arquivo implementa a comunicação com a API de acomodações do backend.
 * Segue os princípios:
 * - KISS: Interface simples e direta
 * - DRY: Reutilização do padrão de outros serviços
 * - YAGNI: Apenas funcionalidades necessárias
 * - Backend First: Prioriza dados reais da API
 */

import axios from 'axios';

// Base URL da API
const API_BASE_URL = import.meta.env.VITE_API_BASE_URL || 'https://localhost:7102' || 'http://localhost:5079/api';

/* ===================================================================== */
/* INTERFACES E TIPOS                                                   */
/* ===================================================================== */

// Interface da acomodação (frontend) - alinhada com backend
export interface Accommodation {
  id: number;
  name: string;
  description: string;
  destination: {
    id: number;
    name: string;
    country: string;
    state?: string;
    city?: string;
    coordinates?: string;
  };
  roomType: {
    id: number;
    name: string;
    capacityAdults?: number;
    capacityChildren?: number;
    totalCapacity?: number;
  };
  starRating: number;
  pricePerNight: number;
  streetName: string;
  addressNumber: string;
  district: string;
  email: string;
  phone: string;
  checkInTime: string;
  checkOutTime: string;
  geoCoordinates?: string;
  createdAt: string;
  updatedAt?: string;
  travelPackagesCount?: number;
  images?: any[];
}

// Interface para filtros de busca
export interface AccommodationFilters {
  destination?: string;
  checkIn?: string;
  checkOut?: string;
  guests?: number;
  minPrice?: number;
  maxPrice?: number;
  minStars?: number;
  maxStars?: number;
}

// Interface para criar uma nova acomodação
export interface AccommodationCreateRequest {
  destinationId: number;
  roomTypeId: number;
  name: string;
  description?: string;
  streetName?: string;
  phone?: string;
  email?: string;
  checkInTime?: string; // Formato: "HH:MM:SS"
  checkOutTime?: string; // Formato: "HH:MM:SS"
  starRating?: number;
  pricePerNight?: number;
  district?: string;
  addressNumber?: string;
  geoCoordinates?: string;
}

/* ===================================================================== */
/* FUNÇÕES DE BUSCA E LISTAGEM                                         */
/* ===================================================================== */

// Busca todas as acomodações disponíveis
export const getAllAccommodations = async (): Promise<Accommodation[]> => {
  try {
    console.log('🏨 Buscando todas as acomodações do backend...');
    const response = await axios.get(`${API_BASE_URL}/api/Accommodation`);
    
    // Mapear os dados do backend para o formato do frontend
    const backendData = response.data;
    let accommodations: Accommodation[] = [];
    
    if (backendData.$values) {
      // Se há $values, é um array serializado pelo .NET
      accommodations = backendData.$values.map(mapBackendToFrontend);
    } else if (Array.isArray(backendData)) {
      // Se é um array direto
      accommodations = backendData.map(mapBackendToFrontend);
    } else if (backendData.id) {
      // Se é um objeto único
      accommodations = [mapBackendToFrontend(backendData)];
    }
    
    console.log(`✅ ${accommodations.length} acomodações encontradas no backend`);
    return accommodations;
    
  } catch (error) {
    console.error('❌ Erro ao buscar acomodações do backend:', error);
    console.log('⚠️ Usando dados de fallback enquanto o backend não responde');
    return []; // Retorna array vazio em caso de erro (KISS)
  }
};

// Busca acomodação por ID
export const getAccommodationById = async (id: number): Promise<Accommodation | null> => {
  try {
    console.log(`🏨 Buscando acomodação ${id} no backend...`);
    const response = await axios.get(`${API_BASE_URL}/api/Accommodation/${id}`);
    
    if (response.data) {
      const accommodation = mapBackendToFrontend(response.data);
      console.log(`✅ Acomodação ${id} encontrada:`, accommodation.name);
      return accommodation;
    }
    
    return null;
    
  } catch (error) {
    console.error(`❌ Erro ao buscar acomodação ${id}:`, error);
    return null;
  }
};

// Busca acomodações com filtros (implementação simplificada)
export const searchAccommodations = async (filters: AccommodationFilters): Promise<Accommodation[]> => {
  try {
    console.log('🔍 Buscando acomodações com filtros:', filters);
    
    // Por enquanto, busca todas e filtra no frontend (YAGNI)
    // Depois pode implementar filtros no backend se necessário
    const allAccommodations = await getAllAccommodations();
    
    let filteredAccommodations = allAccommodations;
    
    // Filtro por destino
    if (filters.destination) {
      const searchTerm = filters.destination.toLowerCase();
      filteredAccommodations = filteredAccommodations.filter(acc => 
        acc.destination.name.toLowerCase().includes(searchTerm) ||
        acc.destination.city?.toLowerCase().includes(searchTerm) ||
        acc.destination.country.toLowerCase().includes(searchTerm)
      );
    }
    
    // Filtro por preço
    if (filters.minPrice) {
      filteredAccommodations = filteredAccommodations.filter(acc => 
        acc.pricePerNight >= filters.minPrice!
      );
    }
    
    if (filters.maxPrice) {
      filteredAccommodations = filteredAccommodations.filter(acc => 
        acc.pricePerNight <= filters.maxPrice!
      );
    }
    
    // Filtro por estrelas
    if (filters.minStars) {
      filteredAccommodations = filteredAccommodations.filter(acc => 
        acc.starRating >= filters.minStars!
      );
    }
    
    if (filters.maxStars) {
      filteredAccommodations = filteredAccommodations.filter(acc => 
        acc.starRating <= filters.maxStars!
      );
    }
    
    console.log(`✅ ${filteredAccommodations.length} acomodações encontradas após filtros`);
    return filteredAccommodations;
    
  } catch (error) {
    console.error('❌ Erro na busca com filtros:', error);
    return [];
  }
};

/* ===================================================================== */
/* MAPEAMENTO DE DADOS                                                  */
/* ===================================================================== */

// Mapeia dados do backend para o formato do frontend
const mapBackendToFrontend = (backendData: any): Accommodation => {
  return {
    id: backendData.id,
    name: backendData.name || 'Hotel',
    description: backendData.description || '',
    destination: {
      id: backendData.destination?.id || 0,
      name: backendData.destination?.name || 'Destino',
      country: backendData.destination?.country || '',
      state: backendData.destination?.state,
      city: backendData.destination?.city,
      coordinates: backendData.destination?.coordinates
    },
    roomType: {
      id: backendData.roomType?.id || 0,
      name: backendData.roomType?.name || 'Quarto',
      capacityAdults: backendData.roomType?.capacityAdults,
      capacityChildren: backendData.roomType?.capacityChildren,
      totalCapacity: backendData.roomType?.totalCapacity
    },
    starRating: backendData.starRating || 3,
    pricePerNight: backendData.pricePerNight || 0,
    streetName: backendData.streetName || '',
    addressNumber: backendData.addressNumber || '',
    district: backendData.district || '',
    email: backendData.email || '',
    phone: backendData.phone || '',
    checkInTime: backendData.checkInTime || '14:00:00',
    checkOutTime: backendData.checkOutTime || '12:00:00',
    geoCoordinates: backendData.geoCoordinates,
    createdAt: backendData.createdAt,
    updatedAt: backendData.updatedAt,
    travelPackagesCount: backendData.travelPackagesCount || 0,
    images: backendData.images?.$values || []
    
  };
  
};

/* ===================================================================== */
/* UTILITIES                                                           */
/* ===================================================================== */

// Formata preço para exibição
export const formatPrice = (price: number): string => {
  return new Intl.NumberFormat('pt-BR', {
    style: 'currency',
    currency: 'BRL'
  }).format(price);
};

// Calcula preço total para período
export const calculateTotalPrice = (
  pricePerNight: number, 
  checkIn?: string, 
  checkOut?: string
): number => {
  if (!checkIn || !checkOut) return pricePerNight;
  
  const startDate = new Date(checkIn);
  const endDate = new Date(checkOut);
  const diffTime = Math.abs(endDate.getTime() - startDate.getTime());
  const diffDays = Math.ceil(diffTime / (1000 * 60 * 60 * 24));
  
  return pricePerNight * (diffDays || 1);
};

// Formata horário
export const formatTime = (timeString: string): string => {
  if (!timeString) return '';
  return timeString.substring(0, 5); // Remove os segundos (HH:MM)
};

// Gera emoji para estrelas
export const getStarIcon = (rating: number): string => {
  if (rating >= 5) return '🏆';
  if (rating >= 4) return '💎';
  if (rating >= 3) return '⭐';
  return '🏨';
};

// Formata classificação por estrelas (exemplo: "⭐⭐⭐⭐⭐ 5 estrelas")
export const getStarRating = (rating: number): string => {
  const stars = '⭐'.repeat(Math.max(0, Math.min(5, rating)));
  const starText = rating === 1 ? 'estrela' : 'estrelas';
  return `${stars} ${rating} ${starText}`;
};

/**
 * Cria uma nova acomodação no sistema
 * @param accommodationData - Dados da acomodação a ser criada
 * @returns Promise com a acomodação criada
 */
export const createAccommodation = async (accommodationData: AccommodationCreateRequest): Promise<Accommodation | null> => {
  try {
    console.log('🔄 Criando nova acomodação:', accommodationData);
    
    // Formatação dos dados conforme esperado pelo backend
    const requestData = {
      destinationId: accommodationData.destinationId,
      roomTypeId: accommodationData.roomTypeId,
      name: accommodationData.name,
      description: accommodationData.description || '',
      streetName: accommodationData.streetName || '',
      phone: accommodationData.phone || '',
      email: accommodationData.email || '',
      checkInTime: accommodationData.checkInTime || '14:00:00',
      checkOutTime: accommodationData.checkOutTime || '12:00:00',
      starRating: accommodationData.starRating || 3,
      pricePerNight: accommodationData.pricePerNight || 0,
      district: accommodationData.district || '',
      addressNumber: accommodationData.addressNumber || '',
      geoCoordinates: accommodationData.geoCoordinates || ''
    };
    
    console.log('📤 Enviando dados para API:', requestData);
    
    const response = await axios.post(`${API_BASE_URL}/api/Accommodation`, requestData);
    
    console.log('📥 Resposta do servidor:', response.data);
    
    // Mapeia a resposta para o formato do frontend
    if (response.data) {
      const createdAccommodation = mapBackendToFrontend(response.data);
      
      return createdAccommodation;
    }
    
    return null;
    
  } catch (error) {
    console.error('❌ Erro ao criar acomodação:', error);
    
    if (axios.isAxiosError(error)) {
      const errorMessage = error.response?.data?.message || 'Erro desconhecido do servidor';
      throw new Error(`Erro ao criar acomodação: ${errorMessage}`);
    }
    
    throw new Error('Erro de conexão com o servidor');
  }
};

/**
 * YAGNI: Busca acomodações por ID do destino
 * @param destinationId - ID do destino
 * @returns Promise com lista de acomodações do destino
 */
export const getAccommodationsByDestination = async (destinationId: number): Promise<Accommodation[]> => {
  try {
    console.log(`🔄 Buscando acomodações para destino ${destinationId}`);
    
    const response = await axios.get(`${API_BASE_URL}/api/accommodation/destination/${destinationId}`);
    
    console.log('📋 Acomodações do destino:', response.data);
    console.log('📋 Acomodações do destino IMAGEMMMMMM', response.data.images);
    
    // DRY: Reutilizar mesma lógica de getAllAccommodations
    const backendData = response.data;
    let accommodations: Accommodation[] = [];

    if (backendData && backendData.$values && Array.isArray(backendData.$values)) {
      // Dados vêm com estrutura $values (padrão .NET)
      accommodations = backendData.$values.map(mapBackendToFrontend);
    } else if (Array.isArray(backendData)) {
      // Dados vêm como array direto
      accommodations = backendData.map(mapBackendToFrontend);
    } else if (backendData) {
      // Dado único
      accommodations = [mapBackendToFrontend(backendData)];
    }
    
    return accommodations;

    
  } catch (error) {
    console.error('❌ Erro ao buscar acomodações por destino:', error);
    
    if (axios.isAxiosError(error)) {
      throw new Error(`Erro do servidor: ${error.response?.status}`);
    }
    
    throw new Error('Erro de conexão com o servidor');
  }
};

/**
 * Associa imagens a uma acomodação existente
 * @param accommodationId - ID da acomodação
 * @param imageIds - Array de IDs das imagens a serem associadas
 * @returns Promise com booleano indicando sucesso
 */
export const addImagesToAccommodation = async (accommodationId: number, imageIds: number[]): Promise<boolean> => {
  try {
    console.log(`🖼️ Associando imagens à acomodação ${accommodationId}:`, imageIds);
<<<<<<< HEAD
    console.log("imageIds JSON:", JSON.stringify(imageIds));
    
    await axios.post(`${API_BASE_URL}/Accommodation/${accommodationId}/images`, imageIds,
      {
        headers: {
          'Content-Type': 'application/json'
        }
      }

    );
=======
    
    await axios.post(`${API_BASE_URL}/api/Accommodation/${accommodationId}/images`, imageIds);
>>>>>>> 8e52fa01
    
    console.log(`✅ Imagens associadas com sucesso à acomodação ${accommodationId}`);
    return true;
    
  } catch (error) {
    console.error(`❌ Erro ao associar imagens à acomodação ${accommodationId}:`, error);
    
    if (axios.isAxiosError(error)) {
      const errorMessage = error.response?.data?.message || `Erro ${error.response?.status}`;
      throw new Error(`Erro ao associar imagens: ${errorMessage}`);
    }
    
    throw new Error('Erro de conexão com o servidor');
  }
};

/**
 * Exclui uma acomodação do sistema
 * @param id - ID da acomodação a ser excluída
 * @returns Promise com booleano indicando sucesso
 */
export const deleteAccommodation = async (id: number): Promise<boolean> => {
  try {
    console.log(`🗑️ Excluindo acomodação ${id}...`);
    
    await axios.delete(`${API_BASE_URL}/api/Accommodation/${id}`);
    
    console.log(`✅ Acomodação ${id} excluída com sucesso`);
    return true;
    
  } catch (error) {
    console.error(`❌ Erro ao excluir acomodação ${id}:`, error);
    
    if (axios.isAxiosError(error)) {
      const errorMessage = error.response?.data?.message || `Erro ${error.response?.status}`;
      throw new Error(`Erro ao excluir: ${errorMessage}`);
    }
    
    throw new Error('Erro de conexão com o servidor');
  }
};<|MERGE_RESOLUTION|>--- conflicted
+++ resolved
@@ -396,7 +396,7 @@
 export const addImagesToAccommodation = async (accommodationId: number, imageIds: number[]): Promise<boolean> => {
   try {
     console.log(`🖼️ Associando imagens à acomodação ${accommodationId}:`, imageIds);
-<<<<<<< HEAD
+
     console.log("imageIds JSON:", JSON.stringify(imageIds));
     
     await axios.post(`${API_BASE_URL}/Accommodation/${accommodationId}/images`, imageIds,
@@ -407,10 +407,7 @@
       }
 
     );
-=======
-    
-    await axios.post(`${API_BASE_URL}/api/Accommodation/${accommodationId}/images`, imageIds);
->>>>>>> 8e52fa01
+
     
     console.log(`✅ Imagens associadas com sucesso à acomodação ${accommodationId}`);
     return true;
