// Importações necessárias
import { useState, useEffect } from 'react';
import { Button, Card, Col, Container, Form, Row, Alert, Badge, Spinner } from 'react-bootstrap';
import { useNavigate, useLocation } from 'react-router-dom';
<<<<<<< HEAD
import { FaArrowLeft, FaUsers, FaUser, FaEdit } from 'react-icons/fa';
=======
import { createPayment } from '../../services/PaymentService';
import { useAuth } from '../../hooks/useAuth';
import { usePageTitle, PAGE_TITLES } from '../../hooks';
>>>>>>> b648f01b
import './Payment.css';
import { useReservation } from '../Reservation/context/ReservationContext';
import { createStripeCheckoutSession } from '../../services/PaymentService';
import { createAndAssociateTravelers, type TravelerCreateRequest } from '../../services/TravelerService';

// Interface para dados do viajante
interface TravelerData {
  id: string;
  fullName: string;
  cpf: string;
  birthDate: string;
  email: string;
  phone: string;
  gender: 'M' | 'F' | 'O' | '';
  passportNumber?: string;
  passportExpiry?: string;
  isMainTraveler: boolean;
}

// Interface para dados do pagamento (simplificada para Stripe)
interface PaymentData {
  fullName: string;
  email: string;
  cpf: string;
}

// Interface para dados da viagem recebidos via state
interface TravelData {
  name: string;
  date: string;
  price: number;
  people: number;
<<<<<<< HEAD
  totalAmount?: number;
=======
  travelId?: number;
  reservationId?: number;
>>>>>>> b648f01b
}

// Componente Payment - Tela de Pagamento
const Payment = () => {
  // Define o título da página
  usePageTitle(PAGE_TITLES.PAYMENT);
  
  const navigate = useNavigate();
  const location = useLocation();
<<<<<<< HEAD
  const { reservationData } = useReservation();
  
  // Dados da viagem e viajantes recebidos via state
  const travelData: TravelData = location.state?.travelData || {
    name: reservationData?.travelPackage.title || "Paris - França",
    date: reservationData?.travelPackage.availableDates[0]?.departureDate || "15/08/2025 - 22/08/2025",
    price: reservationData?.travelPackage.price || 3500.00,
    people: reservationData?.travelers.length || 2,
    totalAmount: reservationData?.totalPrice || 7000.00
=======
  const { user } = useAuth();

  // Dados da viagem recebidos via state
  const travelData: TravelData = location.state?.travelData || {
    name: "Paris - França",
    date: "15/08/2025 - 22/08/2025",
    price: 3500.00,
    people: 2,
    travelId: undefined,
    reservationId: undefined
>>>>>>> b648f01b
  };

  // Carregar dados dos viajantes do localStorage
  const [travelersData, setTravelersData] = useState<TravelerData[]>([]);
  
  useEffect(() => {
    const savedTravelersData = localStorage.getItem('travelersData');
    if (savedTravelersData) {
      try {
        const parsedData = JSON.parse(savedTravelersData);
        setTravelersData(parsedData);
        
        // Preencher dados do pagamento com o viajante principal
        const mainTraveler = parsedData.find((t: TravelerData) => t.isMainTraveler);
        if (mainTraveler) {
          setPaymentData({
            fullName: mainTraveler.fullName,
            email: mainTraveler.email,
            cpf: mainTraveler.cpf
          });
        }
      } catch (error) {
        console.error('Erro ao carregar dados dos viajantes:', error);
      }
    }
  }, []);

  // Estados do formulário (simplificado para Stripe)
  const [paymentData, setPaymentData] = useState<PaymentData>({
    fullName: '',
    email: '',
    cpf: ''
  });

  const [isLoading, setIsLoading] = useState(false);
  const [showSuccess, setShowSuccess] = useState(false);
  const [errors, setErrors] = useState<Partial<PaymentData>>({});
  const [editingPaymentInfo, setEditingPaymentInfo] = useState(false);

  // Função para formatar CPF
  const formatCPF = (value: string) => {
    return value
      .replace(/\D/g, '')
      .replace(/(\d{3})(\d)/, '$1.$2')
      .replace(/(\d{3})(\d)/, '$1.$2')
      .replace(/(\d{3})(\d{1,2})/, '$1-$2')
      .replace(/(-\d{2})\d+?$/, '$1');
  };

  // Função para lidar com mudanças nos inputs
  const handleInputChange = (field: keyof PaymentData, value: string) => {
    let formattedValue = value;

    // Aplicar formatação específica apenas para CPF
    if (field === 'cpf') {
      formattedValue = formatCPF(value);
    }

    setPaymentData(prev => ({ ...prev, [field]: formattedValue }));
    
    // Limpar erro do campo quando usuário começar a digitar
    if (errors[field]) {
      setErrors(prev => ({ ...prev, [field]: '' }));
    }
  };

  // Validação dos campos (simplificada para Stripe)
  const validateForm = (): boolean => {
    const newErrors: Partial<PaymentData> = {};

    if (!paymentData.fullName.trim()) {
      newErrors.fullName = 'Nome completo é obrigatório';
    }

    if (!paymentData.email.trim()) {
      newErrors.email = 'E-mail é obrigatório';
    } else if (!/\S+@\S+\.\S+/.test(paymentData.email)) {
      newErrors.email = 'E-mail inválido';
    }

    if (!paymentData.cpf.trim()) {
      newErrors.cpf = 'CPF é obrigatório';
    } else if (paymentData.cpf.replace(/\D/g, '').length !== 11) {
      newErrors.cpf = 'CPF deve ter 11 dígitos';
    }

    setErrors(newErrors);
    return Object.keys(newErrors).length === 0;
  };

  // Função para processar o pagamento real
  const handlePayment = async (e: React.FormEvent) => {
    e.preventDefault();

    if (!validateForm()) {
      return;
    }

    if (!user) {
      alert('Usuário não autenticado. Faça login para prosseguir.');
      navigate('/login');
      return;
    }

    if (!travelData.travelId) {
      alert('ID do pacote de viagem não encontrado.');
      return;
    }

    setIsLoading(true);
    setErrors({});
    setShowSuccess(false);

    try {
<<<<<<< HEAD
      // Recuperar dados de viajantes e reserva do localStorage
      const pendingTravelersString = localStorage.getItem('pendingTravelers');
      const pendingTravelersData = pendingTravelersString ? JSON.parse(pendingTravelersString) : null;
      
      // Se temos dados de reserva do contexto, usar para criar sessão de pagamento
      if (reservationData && reservationData.travelPackage.id) {
        console.log('🔄 Criando sessão de pagamento no Stripe com dados do contexto...');
        
        // Criar sessão de pagamento com Stripe
        const stripeSession = await createStripeCheckoutSession(
          reservationData.travelPackage.id,
          totalAmount
        );
        
        // Salvar dados da compra no localStorage para recuperar depois
        localStorage.setItem('pendingPayment', JSON.stringify({
          travelData,
          paymentData,
          amount: totalAmount,
          status: 'pending',
          createdAt: new Date().toISOString(),
          paymentId: `pay_${Date.now()}`,
          stripeSessionId: stripeSession.sessionId,
          reservationId: reservationData.travelPackage.id,
          pendingTravelers: pendingTravelersData ? pendingTravelersData.travelers : []
        }));
        
        // Redirecionar para o Stripe
        console.log('✅ Redirecionando para Stripe:', stripeSession.checkoutUrl);
        window.location.href = stripeSession.checkoutUrl;
        return;
      } 
      // Se não temos contexto, mas temos dados no localStorage
      else if (pendingTravelersData && pendingTravelersData.reservationId) {
        console.log('🔄 Criando sessão de pagamento no Stripe com dados do localStorage...');
        
        // Criar sessão de pagamento com Stripe usando o ID armazenado no localStorage
        const mockReservationId = pendingTravelersData.reservationId;
        
        try {
          const stripeSession = await createStripeCheckoutSession(
            mockReservationId,
            totalAmount
          );
          
          // Salvar dados da compra no localStorage para recuperar depois
          localStorage.setItem('pendingPayment', JSON.stringify({
            travelData,
            paymentData,
            amount: totalAmount,
            status: 'pending',
            createdAt: new Date().toISOString(),
            paymentId: `pay_${Date.now()}`,
            stripeSessionId: stripeSession.sessionId,
            reservationId: mockReservationId,
            pendingTravelers: pendingTravelersData.travelers
          }));
          
          // Redirecionar para o Stripe
          console.log('✅ Redirecionando para Stripe:', stripeSession.checkoutUrl);
          window.location.href = stripeSession.checkoutUrl;
          return;
        } catch (error) {
          console.error('Erro ao criar sessão no Stripe:', error);
          // Se falhar, cair no fallback abaixo
        }
      }
      
      // Fallback para comportamento anterior (sem contexto de reserva)
      // Simular criação de sessão no Stripe
      await new Promise(resolve => setTimeout(resolve, 1000));
      
      // Dados para enviar ao backend/Stripe
      const paymentSession = {
        travelData,
        paymentData,
        amount: totalAmount
      };

      // Salvar dados da compra no localStorage para recuperar depois
      localStorage.setItem('pendingPayment', JSON.stringify({
        ...paymentSession,
        status: 'pending',
        createdAt: new Date().toISOString(),
        paymentId: `pay_${Date.now()}`
      }));

      // Para demonstração, vamos simular o retorno do Stripe
=======
      const paymentRequest = {
        userId: Number(user.id),
        travelId: travelData.travelId,
        reservationId: travelData.reservationId,
        amount: totalAmount,
        fullName: paymentData.fullName,
        email: paymentData.email,
        cpf: paymentData.cpf,
        paymentMethod: 'stripe' as const,
        status: 'pending' as const
      };

      const response = await createPayment(paymentRequest);

>>>>>>> b648f01b
      setShowSuccess(true);

      setTimeout(() => {
        navigate('/my-payments', {
          state: {
            message: 'Pagamento realizado com sucesso!',
            paymentId: response.id
          }
        });
      }, 2000);
    } catch (error: any) {
      setShowSuccess(false);
      alert(error?.message || 'Erro ao processar pagamento. Tente novamente.');
    } finally {
      setIsLoading(false);
    }
  };

  // Calcular total (usar totalAmount se disponível, senão calcular)
  const totalAmount = travelData.totalAmount || (travelData.price * travelData.people);

  // Função para voltar à página anterior
  const handleGoBack = () => {
    navigate(-1);
  };

  return (
    <>
      <main className="payment-main">
        <Container>
          <Row className="justify-content-center">
            <Col lg={10}>
              {/* Título da página */}
              <div className="payment-header">
                <Button 
                  variant="outline-secondary" 
                  onClick={handleGoBack}
                  className="mb-3 d-flex align-items-center gap-2"
                >
                  <FaArrowLeft /> Voltar
                </Button>
                <h1>Finalizar Pagamento</h1>
                <p className="lead">Complete os dados para confirmar sua viagem</p>
              </div>

              {/* Alert de sucesso */}
              {showSuccess && (
                <Alert variant="info" className="payment-success-alert">
                  <Alert.Heading>🔄 Redirecionando para pagamento...</Alert.Heading>
                  <p>Você será redirecionado para concluir o pagamento de forma segura.</p>
                </Alert>
              )}

              <Row>
                {/* Resumo do Pedido */}
                <Col lg={4} className="mb-4">
                  <Card className="payment-summary-card">
                    <Card.Header>
                      <h5 className="mb-0">Resumo do Pedido</h5>
                    </Card.Header>
                    <Card.Body>
                      <div className="payment-summary-item">
                        <strong>Destino:</strong>
                        <span>{travelData.name}</span>
                      </div>
                      
                      <div className="payment-summary-item">
                        <strong>Período:</strong>
                        <span>{travelData.date}</span>
                      </div>
                      
                      <div className="payment-summary-item">
                        <strong>Pessoas:</strong>
                        <span>{travelData.people} {travelData.people === 1 ? 'pessoa' : 'pessoas'}</span>
                      </div>
                      
                      <div className="payment-summary-item">
                        <strong>Valor por pessoa:</strong>
                        <span>R$ {travelData.price.toLocaleString('pt-BR', { minimumFractionDigits: 2 })}</span>
                      </div>

                      <div className="payment-summary-total">
                        <strong>Total:</strong>
                        <strong>R$ {totalAmount.toLocaleString('pt-BR', { minimumFractionDigits: 2 })}</strong>
                      </div>
                    </Card.Body>
                  </Card>

                  {/* Card com dados dos viajantes */}
                  {travelersData.length > 0 && (
                    <Card className="payment-summary-card mt-3">
                      <Card.Header className="d-flex align-items-center gap-2">
                        <FaUsers />
                        <h6 className="mb-0">Viajantes</h6>
                      </Card.Header>
                      <Card.Body className="p-2">
                        {travelersData.map((traveler, index) => (
                          <div key={traveler.id} className="d-flex align-items-center gap-2 p-2 border-bottom">
                            <div className="flex-shrink-0">
                              {traveler.isMainTraveler ? <FaUser className="text-primary" /> : <FaUsers className="text-secondary" />}
                            </div>
                            <div className="flex-grow-1">
                              <div className="fw-semibold small">{traveler.fullName}</div>
                              <div className="text-muted" style={{ fontSize: '0.75rem' }}>
                                {traveler.isMainTraveler ? 'Principal' : `Viajante ${index + 1}`}
                              </div>
                            </div>
                            <Badge bg={traveler.isMainTraveler ? 'primary' : 'secondary'} className="small">
                              {new Date().getFullYear() - new Date(traveler.birthDate).getFullYear() < 18 ? 'Menor' : 'Adulto'}
                            </Badge>
                          </div>
                        ))}
                      </Card.Body>
                    </Card>
                  )}
                </Col>

                {/* Formulário de Pagamento */}
                <Col lg={8}>
                  <Card className="payment-form-card">
                    <Card.Header>
                      <h5 className="mb-0">Dados do Pagamento</h5>
                    </Card.Header>
                    <Card.Body>
                      <Form onSubmit={handlePayment}>
                        {/* Dados Pessoais */}
                        <div className="payment-section">
                          <h6 className="payment-section-title d-flex justify-content-between align-items-center">
                            <span>Dados Pessoais</span>
                            {travelersData.length > 0 && (
                              <Button 
                                variant="link" 
                                size="sm" 
                                className="p-0 text-decoration-none"
                                onClick={() => setEditingPaymentInfo(!editingPaymentInfo)}
                              >
                                {editingPaymentInfo ? 'Cancelar edição' : 'Editar'}
                              </Button>
                            )}
                          </h6>
                          
                          {!editingPaymentInfo && travelersData.length > 0 ? (
                            <div className="border rounded p-3 mb-3">
                              <p className="mb-1"><strong>Nome:</strong> {paymentData.fullName}</p>
                              <p className="mb-1"><strong>E-mail:</strong> {paymentData.email}</p>
                              <p className="mb-0"><strong>CPF:</strong> {paymentData.cpf}</p>
                              <div className="mt-2">
                                <Badge bg="success">✓ Dados importados do viajante principal</Badge>
                              </div>
                            </div>
                          ) : (
                            <>
                              <Row>
                                <Col md={6} className="mb-3">
                                  <Form.Group>
                                    <Form.Label>Nome Completo *</Form.Label>
                                    <Form.Control
                                      type="text"
                                      value={paymentData.fullName}
                                      onChange={(e) => handleInputChange('fullName', e.target.value)}
                                      isInvalid={!!errors.fullName}
                                      placeholder="Digite seu nome completo"
                                    />
                                    <Form.Control.Feedback type="invalid">
                                      {errors.fullName}
                                    </Form.Control.Feedback>
                                  </Form.Group>
                                </Col>
                                
                                <Col md={6} className="mb-3">
                                  <Form.Group>
                                    <Form.Label>E-mail *</Form.Label>
                                    <Form.Control
                                      type="email"
                                      value={paymentData.email}
                                      onChange={(e) => handleInputChange('email', e.target.value)}
                                      isInvalid={!!errors.email}
                                      placeholder="Digite seu e-mail"
                                    />
                                    <Form.Control.Feedback type="invalid">
                                      {errors.email}
                                    </Form.Control.Feedback>
                                  </Form.Group>
                                </Col>
                              </Row>
                              
                              <Row>
                                <Col md={6} className="mb-3">
                                  <Form.Group>
                                    <Form.Label>CPF *</Form.Label>
                                    <Form.Control
                                      type="text"
                                      value={paymentData.cpf}
                                      onChange={(e) => handleInputChange('cpf', e.target.value)}
                                      isInvalid={!!errors.cpf}
                                      placeholder="000.000.000-00"
                                      maxLength={14}
                                    />
                                    <Form.Control.Feedback type="invalid">
                                      {errors.cpf}
                                    </Form.Control.Feedback>
                                  </Form.Group>
                                </Col>
                              </Row>
                            </>
                          )}
                        </div>

                        {/* Seção de Pagamento via Stripe */}
                        <div className="payment-section">
                          <h6 className="payment-section-title">Pagamento</h6>
                          <p className="text-muted mb-0">
                            Você será redirecionado para o Stripe para finalizar o pagamento de forma segura.
                          </p>
                        </div>

                        {/* Botões de ação */}
                        <div className="payment-actions">
                          <Button
                            variant="outline-secondary"
                            onClick={() => navigate('/reservation')}
                            className="payment-back-button"
                            disabled={isLoading}
                          >
                            Voltar
                          </Button>
                          
                          <Button
                            type="submit"
                            className="payment-submit-button btn-standard"
                            disabled={isLoading}
                          >
                            {isLoading ? (
                              <>
                                <Spinner
                                  as="span"
                                  animation="border"
                                  size="sm"
                                  role="status"
                                  aria-hidden="true"
                                  className="me-2"
                                />
                                Redirecionando...
                              </>
                            ) : (
                              'Pagar com Stripe'
                            )}
                          </Button>
                        </div>
                      </Form>
                    </Card.Body>
                  </Card>
                </Col>
              </Row>
            </Col>
          </Row>
        </Container>
      </main>
    </>
  );
};

export default Payment;<|MERGE_RESOLUTION|>--- conflicted
+++ resolved
@@ -2,13 +2,10 @@
 import { useState, useEffect } from 'react';
 import { Button, Card, Col, Container, Form, Row, Alert, Badge, Spinner } from 'react-bootstrap';
 import { useNavigate, useLocation } from 'react-router-dom';
-<<<<<<< HEAD
-import { FaArrowLeft, FaUsers, FaUser, FaEdit } from 'react-icons/fa';
-=======
 import { createPayment } from '../../services/PaymentService';
 import { useAuth } from '../../hooks/useAuth';
 import { usePageTitle, PAGE_TITLES } from '../../hooks';
->>>>>>> b648f01b
+import { FaArrowLeft, FaUsers, FaUser, FaEdit } from 'react-icons/fa';
 import './Payment.css';
 import { useReservation } from '../Reservation/context/ReservationContext';
 import { createStripeCheckoutSession } from '../../services/PaymentService';
@@ -41,12 +38,9 @@
   date: string;
   price: number;
   people: number;
-<<<<<<< HEAD
-  totalAmount?: number;
-=======
   travelId?: number;
   reservationId?: number;
->>>>>>> b648f01b
+  totalAmount?: number;
 }
 
 // Componente Payment - Tela de Pagamento
@@ -56,7 +50,9 @@
   
   const navigate = useNavigate();
   const location = useLocation();
-<<<<<<< HEAD
+  const { user } = useAuth();
+
+  // Dados da viagem recebidos via state
   const { reservationData } = useReservation();
   
   // Dados da viagem e viajantes recebidos via state
@@ -66,18 +62,6 @@
     price: reservationData?.travelPackage.price || 3500.00,
     people: reservationData?.travelers.length || 2,
     totalAmount: reservationData?.totalPrice || 7000.00
-=======
-  const { user } = useAuth();
-
-  // Dados da viagem recebidos via state
-  const travelData: TravelData = location.state?.travelData || {
-    name: "Paris - França",
-    date: "15/08/2025 - 22/08/2025",
-    price: 3500.00,
-    people: 2,
-    travelId: undefined,
-    reservationId: undefined
->>>>>>> b648f01b
   };
 
   // Carregar dados dos viajantes do localStorage
@@ -188,11 +172,8 @@
     }
 
     setIsLoading(true);
-    setErrors({});
-    setShowSuccess(false);
 
     try {
-<<<<<<< HEAD
       // Recuperar dados de viajantes e reserva do localStorage
       const pendingTravelersString = localStorage.getItem('pendingTravelers');
       const pendingTravelersData = pendingTravelersString ? JSON.parse(pendingTravelersString) : null;
@@ -281,22 +262,6 @@
       }));
 
       // Para demonstração, vamos simular o retorno do Stripe
-=======
-      const paymentRequest = {
-        userId: Number(user.id),
-        travelId: travelData.travelId,
-        reservationId: travelData.reservationId,
-        amount: totalAmount,
-        fullName: paymentData.fullName,
-        email: paymentData.email,
-        cpf: paymentData.cpf,
-        paymentMethod: 'stripe' as const,
-        status: 'pending' as const
-      };
-
-      const response = await createPayment(paymentRequest);
-
->>>>>>> b648f01b
       setShowSuccess(true);
 
       setTimeout(() => {
