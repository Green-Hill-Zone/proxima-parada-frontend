import React, { useEffect, useState } from "react";
import { Alert, Button, Col, Container, Row } from 'react-bootstrap';
import { useNavigate } from 'react-router-dom';
<<<<<<< HEAD
import { usePageTitle, PAGE_TITLES } from '../../hooks';
=======
import type { Airline } from "../../services/AirlineService";
import { getAllAirlines } from "../../services/AirlineService";
import type { Destination } from "../../services/DestinationService";
import { getAllDestinations } from "../../services/DestinationService";
import type { FlightCreateRequest } from "../../services/FlightService";
import { createFlight } from "../../services/FlightService";
>>>>>>> 19e69745
import CombinedFlightForm from "../Admin/components/CombinedFlightForm";

const AdminFlightRegister = () => {
  // Define o título da página
  usePageTitle(PAGE_TITLES.ADMIN_FLIGHT_REGISTER);
  const navigate = useNavigate();

  // Estado para mensagens de erro/sucesso
  const [alertMessage, setAlertMessage] = useState<{ type: 'success' | 'danger'; text: string } | null>(null);
  const [isSubmitting, setIsSubmitting] = useState(false);

  // Estado para armazenar as companhias aéreas e destinos
  const [airlines, setAirlines] = useState<Airline[]>([]);
  const [destinations, setDestinations] = useState<Destination[]>([]);
  const [isLoadingAirlines, setIsLoadingAirlines] = useState(false);
  const [isLoadingDestinations, setIsLoadingDestinations] = useState(false);

  // Carregar companhias aéreas e destinos ao inicializar o componente
  useEffect(() => {
    const fetchData = async () => {
      setIsLoadingAirlines(true);
      setIsLoadingDestinations(true);

      try {
        // Carregar companhias aéreas
        const airlinesList = await getAllAirlines();
        setAirlines(airlinesList);
      } catch (error) {
        console.error("Erro ao carregar companhias aéreas:", error);
        setAlertMessage({
          type: 'danger',
          text: 'Erro ao carregar lista de companhias aéreas. Por favor, tente novamente mais tarde.'
        });
      } finally {
        setIsLoadingAirlines(false);
      }

      try {
        // Carregar destinos
        const destinationsList = await getAllDestinations();
        setDestinations(destinationsList);
      } catch (error) {
        console.error("Erro ao carregar destinos:", error);
        setAlertMessage({
          type: 'danger',
          text: 'Erro ao carregar lista de destinos. Por favor, tente novamente mais tarde.'
        });
      } finally {
        setIsLoadingDestinations(false);
      }
    };

    fetchData();
  }, []);

  // Voo
  const [flight, setFlight] = useState({
    companhia: "", // airlineId
    numero: "",    // flightNumber
    origem: "",    // originDestinationId
    destino: "",   // finalDestinationId
    data: "",      // para departureDateTime
    horario: "",   // para departureDateTime
    dataChegada: "", // para arrivalDateTime
    horarioChegada: "", // para arrivalDateTime
    cabineClasse: "Econômica", // cabinClass
    assentoClasse: "Standard", // seatClass
    preco: "",     // price
    assentos: ""   // availableSeats
  });

  // Tipo de Voo
  const [flightType, setFlightType] = useState({
    nome: "",
    descricao: ""
  });

  const handleSubmit = async (e: React.FormEvent) => {
    e.preventDefault();
    setIsSubmitting(true);
    setAlertMessage(null);

    try {
      // Formatar as datas para o backend
      const departureDatetime = `${flight.data}T${flight.horario}:00`;
      const arrivalDatetime = `${flight.dataChegada}T${flight.horarioChegada}:00`;

      // Converter os IDs de string para número
      const airlineId = parseInt(flight.companhia, 10);
      const originDestinationId = parseInt(flight.origem, 10);
      const finalDestinationId = parseInt(flight.destino, 10);
      const price = flight.preco ? parseFloat(flight.preco) : 0;
      const availableSeats = flight.assentos ? parseInt(flight.assentos, 10) : 0;

      // Criar o objeto para enviar ao backend
      const flightData: FlightCreateRequest = {
        airlineId,
        originDestinationId,
        finalDestinationId,
        flightNumber: flight.numero,
        departureDateTime: departureDatetime,
        arrivalDateTime: arrivalDatetime,
        cabinClass: flight.cabineClasse,
        seatClass: flight.assentoClasse,
        price,
        availableSeats
      };

      console.log("Enviando dados para API:", flightData);

      // Chamar o serviço de criação
      const createdFlight = await createFlight(flightData);

      console.log("Voo cadastrado com sucesso:", createdFlight);

      setAlertMessage({
        type: 'success',
        text: `Voo ${createdFlight.flightNumber} cadastrado com sucesso!`
      });

      // Reset dos formulários
      setFlight({
        companhia: "",
        numero: "",
        origem: "",
        destino: "",
        data: "",
        horario: "",
        dataChegada: "",
        horarioChegada: "",
        cabineClasse: "Econômica",
        assentoClasse: "Standard",
        preco: "",
        assentos: ""
      });

      setFlightType({
        nome: "",
        descricao: ""
      });

      // Redirecionar após um curto delay para mostrar a mensagem de sucesso
      setTimeout(() => {
        navigate('/admin/flights');
      }, 2000);

    } catch (error) {
      console.error("Erro ao cadastrar voo:", error);

      setAlertMessage({
        type: 'danger',
        text: error instanceof Error ? error.message : 'Ocorreu um erro ao cadastrar o voo. Tente novamente.'
      });
    } finally {
      setIsSubmitting(false);
    }
  };

  const handleFlightChange = (e: React.ChangeEvent<HTMLInputElement | HTMLSelectElement>) => {
    const { name, value } = e.target;
    setFlight(prev => ({
      ...prev,
      [name]: value
    }));
  };

  const handleFlightTypeChange = (e: React.ChangeEvent<HTMLInputElement | HTMLTextAreaElement>) => {
    const { name, value } = e.target;
    setFlightType(prev => ({
      ...prev,
      [name]: value
    }));
  };

  return (
    <Container className="my-4">
      <div className="d-flex justify-content-between align-items-center mb-4">
        <div className="d-flex align-items-center gap-3">
          <h3>{isSubmitting ? 'Cadastrando Voo...' : 'Cadastrar Novo Voo'}</h3>
          <Button
            variant="outline-secondary"
            size="sm"
            onClick={() => navigate('/admin/dashboard')}
            disabled={isSubmitting}
          >
            ← Dashboard
          </Button>
        </div>
        <Button
          variant="secondary"
          onClick={() => navigate('/admin/flights')}
          disabled={isSubmitting}
        >
          Voltar para Voos
        </Button>
      </div>

      {alertMessage && (
        <Alert variant={alertMessage.type} className="mb-4">
          {alertMessage.text}
        </Alert>
      )}

      <form onSubmit={handleSubmit}>
        {/* Adaptar dados para o CombinedFlightForm existente */}
        <CombinedFlightForm
          flight={{
            companhia: flight.companhia,
            numero: flight.numero,
            origem: flight.origem,
            destino: flight.destino,
            data: flight.data,
            horario: flight.horario
          }}
          flightType={flightType}
          handleSubmit={handleSubmit}
          handleFlightChange={handleFlightChange}
          handleFlightTypeChange={handleFlightTypeChange}
          airlines={airlines}
          destinations={destinations}
          isLoadingAirlines={isLoadingAirlines}
          isLoadingDestinations={isLoadingDestinations}
        />

        {/* Campos adicionais que não estão no CombinedFlightForm */}
        <Row className="mb-3">
          <Col md={6}>
            <div className="mb-3">
              <label className="form-label">Data de Chegada</label>
              <input
                type="date"
                className="form-control"
                name="dataChegada"
                value={flight.dataChegada}
                onChange={handleFlightChange}
                required
              />
            </div>
          </Col>
          <Col md={6}>
            <div className="mb-3">
              <label className="form-label">Horário de Chegada</label>
              <input
                type="time"
                className="form-control"
                name="horarioChegada"
                value={flight.horarioChegada}
                onChange={handleFlightChange}
                required
              />
            </div>
          </Col>
        </Row>

        <Row className="mb-3">
          <Col md={3}>
            <div className="mb-3">
              <label className="form-label">Classe da Cabine</label>
              <select
                className="form-select"
                name="cabineClasse"
                value={flight.cabineClasse}
                onChange={handleFlightChange}
              >
                <option value="Econômica">Econômica</option>
                <option value="Executiva">Executiva</option>
                <option value="Primeira">Primeira Classe</option>
              </select>
            </div>
          </Col>
          <Col md={3}>
            <div className="mb-3">
              <label className="form-label">Classe do Assento</label>
              <select
                className="form-select"
                name="assentoClasse"
                value={flight.assentoClasse}
                onChange={handleFlightChange}
              >
                <option value="Standard">Standard</option>
                <option value="Premium">Premium</option>
                <option value="Extra">Extra</option>
              </select>
            </div>
          </Col>
          <Col md={3}>
            <div className="mb-3">
              <label className="form-label">Preço (R$)</label>
              <input
                type="number"
                step="0.01"
                min="0"
                className="form-control"
                name="preco"
                value={flight.preco}
                onChange={handleFlightChange}
                required
              />
            </div>
          </Col>
          <Col md={3}>
            <div className="mb-3">
              <label className="form-label">Assentos Disponíveis</label>
              <input
                type="number"
                step="1"
                min="0"
                className="form-control"
                name="assentos"
                value={flight.assentos}
                onChange={handleFlightChange}
                required
              />
            </div>
          </Col>
        </Row>

        {/* Botões de Ação */}
        <Row className="mt-4">
          <Col>
            <div className="d-flex gap-2">
              <Button
                type="submit"
                variant="primary"
                disabled={isSubmitting}
              >
                {isSubmitting ? 'Cadastrando...' : 'Cadastrar Voo'}
              </Button>
              <Button
                type="button"
                variant="outline-secondary"
                onClick={() => navigate('/admin/flights')}
                disabled={isSubmitting}
              >
                Cancelar
              </Button>
            </div>
          </Col>
        </Row>
      </form>
    </Container>
  );
};

export default AdminFlightRegister;<|MERGE_RESOLUTION|>--- conflicted
+++ resolved
@@ -1,16 +1,13 @@
 import React, { useEffect, useState } from "react";
 import { Alert, Button, Col, Container, Row } from 'react-bootstrap';
 import { useNavigate } from 'react-router-dom';
-<<<<<<< HEAD
-import { usePageTitle, PAGE_TITLES } from '../../hooks';
-=======
 import type { Airline } from "../../services/AirlineService";
 import { getAllAirlines } from "../../services/AirlineService";
 import type { Destination } from "../../services/DestinationService";
 import { getAllDestinations } from "../../services/DestinationService";
 import type { FlightCreateRequest } from "../../services/FlightService";
 import { createFlight } from "../../services/FlightService";
->>>>>>> 19e69745
+import { usePageTitle, PAGE_TITLES } from '../../hooks';
 import CombinedFlightForm from "../Admin/components/CombinedFlightForm";
 
 const AdminFlightRegister = () => {
