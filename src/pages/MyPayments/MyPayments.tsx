// Importações necessárias
import { useEffect, useState } from 'react';
import { Button, Card, Col, Container, Row, Badge, Alert } from 'react-bootstrap';
import { useNavigate, useLocation } from 'react-router-dom';
<<<<<<< HEAD
import { usePageTitle, PAGE_TITLES } from '../../hooks';
=======
import { getUserPayments } from '../../services/PaymentService';
import type { PaymentResponse } from '../../services/PaymentService';
import { useAuth } from '../../hooks/useAuth';
>>>>>>> 19e69745
import './MyPayments.css';

// Interface para dados do pagamento (adaptada da API)
interface Payment {
  paymentId: string;
  travelData: {
    name: string;
    date: string;
    price: number;
    people: number;
  };
  paymentData: {
    fullName: string;
    email: string;
    installments?: string;
  };
  amount: number;
  status: 'pending' | 'approved' | 'rejected' | 'processing';
  createdAt: string;
  updatedAt?: string;
  stripeSessionId?: string;
}

// Componente MyPayments - Página de Meus Pagamentos
const MyPayments = () => {
  // Define o título da página
  usePageTitle(PAGE_TITLES.MY_PAYMENTS);
  
  const navigate = useNavigate();
  const location = useLocation();
  const { user } = useAuth();

  const [payments, setPayments] = useState<Payment[]>([]);
  const [loading, setLoading] = useState(true);
  const [message, setMessage] = useState('');

  useEffect(() => {
    const loadPayments = async () => {
      setLoading(true);
      try {
        if (!user) {
          setPayments([]);
          setLoading(false);
          return;
        }
        // Buscar pagamentos reais da API
        const apiPayments: PaymentResponse[] = await getUserPayments(Number(user.id));

        // Adaptar dados da API para o formato esperado pelo componente
        const mappedPayments: Payment[] = apiPayments.map((p) => ({
          paymentId: String(p.id),
          travelData: {
            name: p.travelId ? `Pacote #${p.travelId}` : 'Viagem',
            date: p.createdAt ? new Date(p.createdAt).toLocaleDateString('pt-BR') : '',
            price: p.amount,
            people: 1 // Ajuste conforme sua API
          },
          paymentData: {
            fullName: user.name,
            email: user.email,
            installments: '1' // Ajuste conforme sua API
          },
          amount: p.amount,
          status: p.status === 'completed' ? 'approved' : (p.status === 'failed' ? 'rejected' : (p.status as any)),
          createdAt: p.createdAt,
          updatedAt: p.updatedAt,
          stripeSessionId: p.stripeSessionId
        }));

        setPayments(mappedPayments);

        if (location.state?.message) {
          setMessage(location.state.message);
          setTimeout(() => setMessage(''), 5000);
        }
      } catch (error) {
        console.error('Erro ao carregar pagamentos:', error);
      } finally {
        setLoading(false);
      }
    };
    loadPayments();
  }, [location.state, user]);

  // Função para obter cor do badge baseado no status
  const getStatusBadge = (status: Payment['status']) => {
    switch (status) {
      case 'approved':
        return <Badge bg="success">Aprovado</Badge>;
      case 'rejected':
        return <Badge bg="danger">Rejeitado</Badge>;
      case 'processing':
        return <Badge bg="warning">Processando</Badge>;
      case 'pending':
        return <Badge bg="secondary">Pendente</Badge>;
      default:
        return <Badge bg="secondary">Desconhecido</Badge>;
    }
  };

  // Função para formatar data
  const formatDate = (dateString: string) => {
    const date = new Date(dateString);
    return date.toLocaleString('pt-BR');
  };

  // Função para tentar pagamento novamente
  const retryPayment = (payment: Payment) => {
    navigate('/payment', {
      state: {
        travelData: payment.travelData,
        retryPayment: true
      }
    });
  };

  return (
    <>
      <main className="my-payments-main">
        <Container>
          <Row className="justify-content-center">
            <Col lg={10}>
              {/* Cabeçalho da página */}
              <div className="my-payments-header">
                <div className="d-flex justify-content-between align-items-center">
                  <div>
                    <h1>Meus Pagamentos</h1>
                    <p className="lead">Acompanhe o status dos seus pagamentos e transações</p>
                  </div>
                  <Button
                    variant="outline-primary"
                    onClick={() => navigate('/dashboard')}
                    className="my-payments-back-button"
                  >
                    Voltar ao Dashboard
                  </Button>
                </div>
              </div>

              {/* Mensagem de feedback */}
              {message && (
                <Alert variant="info" className="mb-4">
                  {message}
                </Alert>
              )}

              {/* Loading */}
              {loading ? (
                <div className="text-center py-5">
                  <div className="spinner-border text-primary" role="status">
                    <span className="visually-hidden">Carregando...</span>
                  </div>
                  <p className="mt-3">Carregando seus pagamentos...</p>
                </div>
              ) : (
                <>
                  {/* Lista de pagamentos */}
                  {payments.length === 0 ? (
                    <Card className="text-center py-5">
                      <Card.Body>
                        <h5>Nenhum pagamento encontrado</h5>
                        <p className="text-muted">Você ainda não realizou nenhum pagamento.</p>
                        <Button
                          variant="primary"
                          onClick={() => navigate('/destinations')}
                        >
                          Explorar Destinos
                        </Button>
                      </Card.Body>
                    </Card>
                  ) : (
                    <Row>
                      {payments.map((payment) => (
                        <Col key={payment.paymentId} lg={12} className="mb-4">
                          <Card className="payment-card">
                            <Card.Body>
                              <Row>
                                {/* Informações da viagem */}
                                <Col md={6}>
                                  <div className="payment-travel-info">
                                    <h5 className="payment-travel-title">
                                      {payment.travelData.name}
                                    </h5>
                                    <p className="payment-travel-date">
                                      📅 {payment.travelData.date}
                                    </p>
                                    <p className="payment-travel-people">
                                      👥 {payment.travelData.people} {payment.travelData.people === 1 ? 'pessoa' : 'pessoas'}
                                    </p>
                                  </div>
                                </Col>

                                {/* Informações do pagamento */}
                                <Col md={6}>
                                  <div className="payment-info">
                                    <div className="d-flex justify-content-between align-items-center mb-3">
                                      <h6 className="mb-0">Status do Pagamento</h6>
                                      {getStatusBadge(payment.status)}
                                    </div>
                                    
                                    <div className="payment-details">
                                      <div className="payment-detail-item">
                                        <strong>Valor Total:</strong>
                                        <span>R$ {payment.amount.toLocaleString('pt-BR', { minimumFractionDigits: 2 })}</span>
                                      </div>
                                      
                                      <div className="payment-detail-item">
                                        <strong>Parcelamento:</strong>
                                        <span>
                                          {payment.paymentData.installments}x 
                                          {payment.paymentData.installments === '1' 
                                            ? ' à vista' 
                                          : ` de R$ ${(payment.amount / parseInt(payment.paymentData.installments || '1')).toLocaleString('pt-BR', { minimumFractionDigits: 2 })}`
                                          }
                                        </span>
                                      </div>
                                      
                                      <div className="payment-detail-item">
                                        <strong>Data:</strong>
                                        <span>{formatDate(payment.createdAt)}</span>
                                      </div>
                                      
                                      <div className="payment-detail-item">
                                        <strong>ID do Pagamento:</strong>
                                        <span className="payment-id">{payment.paymentId}</span>
                                      </div>
                                    </div>

                                    {/* Ações baseadas no status */}
                                    <div className="payment-actions mt-3">
                                      {payment.status === 'rejected' && (
                                        <Button
                                          variant="warning"
                                          size="sm"
                                          onClick={() => retryPayment(payment)}
                                        >
                                          Tentar Novamente
                                        </Button>
                                      )}
                                      
                                      {payment.status === 'approved' && (
                                        <Button
                                          variant="success"
                                          size="sm"
                                          onClick={() => navigate('/my-travels')}
                                        >
                                          Ver Viagem
                                        </Button>
                                      )}
                                    </div>
                                  </div>
                                </Col>
                              </Row>
                            </Card.Body>
                          </Card>
                        </Col>
                      ))}
                    </Row>
                  )}
                </>
              )}
            </Col>
          </Row>
        </Container>
      </main>
    </>
  );
};

export default MyPayments;<|MERGE_RESOLUTION|>--- conflicted
+++ resolved
@@ -2,13 +2,10 @@
 import { useEffect, useState } from 'react';
 import { Button, Card, Col, Container, Row, Badge, Alert } from 'react-bootstrap';
 import { useNavigate, useLocation } from 'react-router-dom';
-<<<<<<< HEAD
-import { usePageTitle, PAGE_TITLES } from '../../hooks';
-=======
 import { getUserPayments } from '../../services/PaymentService';
 import type { PaymentResponse } from '../../services/PaymentService';
 import { useAuth } from '../../hooks/useAuth';
->>>>>>> 19e69745
+import { usePageTitle, PAGE_TITLES } from '../../hooks';
 import './MyPayments.css';
 
 // Interface para dados do pagamento (adaptada da API)
